--- conflicted
+++ resolved
@@ -38,7 +38,7 @@
 
       assertThat(thresholdSha256Fulfillment.getType(), is(THRESHOLD_SHA256));
       assertThat(thresholdSha256Fulfillment
-          .verify(thresholdSha256Fulfillment.getCondition(), MESSAGE.getBytes()), is(true));
+          .verify(thresholdSha256Fulfillment.getDerivedCondition(), MESSAGE.getBytes()), is(true));
 
       try {
         assertThat(BaseEncoding.base64()
@@ -121,8 +121,6 @@
 
   @Test
   public void testOneOfTwoThreshold() {
-<<<<<<< HEAD
-=======
     // Construct Preimage Fulfillment/Condition #1
     final PreimageSha256Fulfillment fulfillment1 = PreimageSha256Fulfillment.from(
         "Roads? Where we're going, we don't need roads.".getBytes()
@@ -135,7 +133,6 @@
     );
     final PreimageSha256Condition condition2 = fulfillment2.getDerivedCondition();
 
->>>>>>> f36ac3c3
     // Construct a One-of-Two Threshold Condition using both of the above sub-conditions. This means
     // that in order to fulfill this condition, a ThresholdFulfillment containing one or both of the
     // above fulfillments must be published.
@@ -161,40 +158,17 @@
     );
     assertThat(fulfillmentWithFulfillment2.verify(oneOfTwoCondition, new byte[0]), is(true));
 
-<<<<<<< HEAD
-    // Construct a Fulfillment with both subfulfillments, and expect it to verify
+    // Construct a Fulfillment with both sub-fulfillments, and expect it to verify
     // oneOfTwoCondition properly.
     final ThresholdSha256Fulfillment fulfillmentWithBoth = ThresholdFactory
         .constructMOfNFulfillment(
             1, 2, Collections.emptyList(), Lists.newArrayList(subfulfillment1, subfulfillment2)
         );
-=======
-    // Construct a Fulfillment with both fulfillments, it should verify oneOfTwoCondition properly.
-    final ThresholdSha256Fulfillment fulfillmentWithBoth = ThresholdSha256Fulfillment.from(
-        Lists.newArrayList(condition1, condition2),
-        Lists.newArrayList(fulfillment1, fulfillment2)
-    );
->>>>>>> f36ac3c3
     assertThat(fulfillmentWithBoth.verify(oneOfTwoCondition, new byte[0]), is(false));
   }
 
   @Test
   public void testTwoOfTwoThreshold() {
-<<<<<<< HEAD
-=======
-    // Construct Preimage Fulfillment/Condition #1
-    final PreimageSha256Fulfillment fulfillment1 = PreimageSha256Fulfillment.from(
-        "Roads? Where we're going, we don't need roads.".getBytes()
-    );
-    final PreimageSha256Condition condition1 = fulfillment1.getDerivedCondition();
-
-    // Construct Preimage Fulfillment/Condition #2
-    final PreimageSha256Fulfillment fulfillment2 = PreimageSha256Fulfillment.from(
-        "Great Scott!".getBytes()
-    );
-    final PreimageSha256Condition condition2 = fulfillment2.getDerivedCondition();
-
->>>>>>> f36ac3c3
     // Construct a Two-of-Two Threshold Condition using both of the above sub-conditions. This means
     // that in order to fulfill this condition, a ThresholdFulfillment containing one or both of the
     // above fulfillments must be published.
@@ -224,7 +198,7 @@
     );
     assertThat(fulfillmentWithFulfillment2.verify(twoOfTwoCondition, new byte[0]), is(false));
 
-    // Construct a Fulfillment with both fulfillments, it should verify oneOfTwoCondition properly.
+    // Construct a Fulfillment with both fulfillments, and expect it to verify oneOfTwoCondition properly.
     final ThresholdSha256Fulfillment fulfillmentWithBoth = ThresholdSha256Fulfillment.from(
         // See https://github.com/hyperledger/quilt/issues/78
         // Lists.newArrayList(subcondition1, subcondition2),
@@ -236,22 +210,6 @@
 
   @Test
   public void testDuplicateConditionsAndFulfillments() {
-<<<<<<< HEAD
-=======
-    // Construct Preimage Fulfillment/Condition #1
-    final PreimageSha256Fulfillment subfulfillment1 = PreimageSha256Fulfillment.from(
-        "Roads? Where we're going, we don't need roads.".getBytes()
-    );
-    final PreimageSha256Condition subcondition1 = subfulfillment1.getDerivedCondition();
-
-    final PreimageSha256Fulfillment subfulfillment2 = PreimageSha256Fulfillment.from(
-        "Roads? Where we're going, we don't need roads.".getBytes()
-    );
-    final PreimageSha256Condition subcondition2 = subfulfillment2.getDerivedCondition();
-
-    // TODO: See https://github.com/hyperledger/quilt/issues/78
-    // Adding two of the same conditions or fulfillments should add duplicates.
->>>>>>> f36ac3c3
     final ThresholdSha256Condition condition = ThresholdSha256Condition.from(
         1, Lists.newArrayList(subcondition1, subcondition2)
     );
