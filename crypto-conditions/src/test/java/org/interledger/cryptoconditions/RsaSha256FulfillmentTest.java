package org.interledger.cryptoconditions;

import static org.hamcrest.MatcherAssert.assertThat;
import static org.hamcrest.core.Is.is;
import static org.interledger.cryptoconditions.helpers.TestFulfillmentFactory.MESSAGE;
import static org.interledger.cryptoconditions.helpers.TestFulfillmentFactory.constructRsaSha256Fulfillment;
import static org.junit.Assert.assertTrue;

import org.interledger.cryptoconditions.helpers.TestKeyFactory;

import org.bouncycastle.jce.provider.BouncyCastleProvider;
import org.hamcrest.CoreMatchers;
import org.junit.Test;

import java.security.InvalidKeyException;
import java.security.KeyPair;
import java.security.NoSuchAlgorithmException;
import java.security.Provider;
import java.security.Security;
import java.security.Signature;
import java.security.SignatureException;
import java.security.interfaces.RSAPublicKey;

/**
 * Unit tests for {@link RsaSha256Fulfillment}.
 */
public class RsaSha256FulfillmentTest extends AbstractCryptoConditionTest {

  /**
   * Need to add BouncyCastle so we have a provider that supports SHA256withRSA/PSS signatures
   */
  static {
    Provider bc = new BouncyCastleProvider();
    Security.addProvider(bc);
  }

  /**
   * Tests concurrently creating an instance of {@link RsaSha256Fulfillment}. This test validates
   * the fix for Github issue #40 where construction of this class was not thread-safe.
   *
   * @see "https://github.com/interledger/java-crypto-conditions/issues/40"
   * @see "https://github.com/junit-team/junit4/wiki/multithreaded-code-and-concurrency"
   */
  @Test
  public void testConstructionUsingMultipleThreads() throws Exception {
    final Runnable runnableTest = () -> {
      final RsaSha256Fulfillment rsaSha256Fulfillment =
          constructRsaSha256Fulfillment(
              TestKeyFactory.generateRandomRsaKeyPair()
          );

      assertThat(rsaSha256Fulfillment.getType(), is(CryptoConditionType.RSA_SHA256));
      assertThat(
          rsaSha256Fulfillment.verify(rsaSha256Fulfillment.getCondition(), MESSAGE.getBytes()),
          is(true));
    };

    // Run single-threaded...
    this.runConcurrent(1, runnableTest);
    // Run multi-threaded...
    this.runConcurrent(runnableTest);
  }

  @Test(expected = NullPointerException.class)
  public final void testFromWithNullPublicKey() {
    RsaSha256Fulfillment.from(null, "".getBytes());
  }

  @Test(expected = NullPointerException.class)
  public final void testFromWithNullSignature() {
    RsaSha256Fulfillment
        .from((RSAPublicKey) TestKeyFactory.generateRandomRsaKeyPair().getPublic(), null);
  }

  @Test
  public final void testValidate() {
    final KeyPair rsaKeyPair = TestKeyFactory.generateRandomRsaKeyPair();
    final RsaSha256Fulfillment actual
<<<<<<< HEAD
        = constructRsaSha256Fulfillment(rsaKeyPair);
    assertTrue("Invalid condition", actual.verify(actual.getCondition(), MESSAGE.getBytes()));
=======
        = TestFulfillmentFactory.constructRsaSha256Fulfillment(rsaKeyPair);
    assertTrue("Invalid condition", actual.verify(actual.getDerivedCondition(), MESSAGE.getBytes()));
>>>>>>> f36ac3c3
  }

  @Test
  public final void testValidateWithEmptyMessage() {
    final KeyPair rsaKeyPair = TestKeyFactory.generateRandomRsaKeyPair();

    final RsaSha256Fulfillment actual;
    try {
      final Signature rsaSigner = Signature.getInstance("SHA256withRSA/PSS");
      rsaSigner.initSign(rsaKeyPair.getPrivate());
      // Empty message...
      byte[] rsaSignature = rsaSigner.sign();
      actual = constructRsaSha256Fulfillment((RSAPublicKey) rsaKeyPair.getPublic(), rsaSignature);
    } catch (NoSuchAlgorithmException | SignatureException | InvalidKeyException e) {
      throw new RuntimeException(e);
    }
    assertTrue("Invalid condition", actual.verify(actual.getCondition()));
  }

  @Test
  public void equalsHashcode() {
    final RsaSha256Fulfillment fulfillment1
        = constructRsaSha256Fulfillment(
        TestKeyFactory.generateRandomRsaKeyPair()
    );
    final RsaSha256Fulfillment fulfillment2 = fulfillment1;
    final RsaSha256Fulfillment fulfillment3
        = constructRsaSha256Fulfillment(
        TestKeyFactory.generateRandomRsaKeyPair()
    );

    assertThat(fulfillment1.equals(fulfillment1), CoreMatchers.is(true));
    assertThat(fulfillment2.equals(fulfillment2), CoreMatchers.is(true));
    assertThat(fulfillment3.equals(fulfillment3), CoreMatchers.is(true));

    assertThat(fulfillment1.equals(fulfillment2), CoreMatchers.is(true));
    assertThat(fulfillment1.equals(fulfillment3), CoreMatchers.is(false));

    assertThat(fulfillment2.equals(fulfillment1), CoreMatchers.is(true));
    assertThat(fulfillment2.equals(fulfillment3), CoreMatchers.is(false));

    assertThat(fulfillment3.equals(fulfillment1), CoreMatchers.is(false));
    assertThat(fulfillment3.equals(fulfillment2), CoreMatchers.is(false));

    assertThat(fulfillment1.hashCode(), CoreMatchers.is(fulfillment2.hashCode()));
    assertThat(fulfillment1.hashCode() == fulfillment3.hashCode(), CoreMatchers.is(false));
  }

  @Test
  public void testToString() {
    final RsaSha256Fulfillment fulfillment = constructRsaSha256Fulfillment(
        TestKeyFactory.generateRandomRsaKeyPair()
    );

    assertTrue(fulfillment.toString().contains("RsaSha256Fulfillment"));
    assertTrue(fulfillment.toString().contains("condition"));
    assertTrue(fulfillment.toString().contains("fingerprint"));
    assertTrue(fulfillment.toString().contains("cost"));
  }

}<|MERGE_RESOLUTION|>--- conflicted
+++ resolved
@@ -51,7 +51,7 @@
 
       assertThat(rsaSha256Fulfillment.getType(), is(CryptoConditionType.RSA_SHA256));
       assertThat(
-          rsaSha256Fulfillment.verify(rsaSha256Fulfillment.getCondition(), MESSAGE.getBytes()),
+          rsaSha256Fulfillment.verify(rsaSha256Fulfillment.getDerivedCondition(), MESSAGE.getBytes()),
           is(true));
     };
 
@@ -76,13 +76,8 @@
   public final void testValidate() {
     final KeyPair rsaKeyPair = TestKeyFactory.generateRandomRsaKeyPair();
     final RsaSha256Fulfillment actual
-<<<<<<< HEAD
         = constructRsaSha256Fulfillment(rsaKeyPair);
-    assertTrue("Invalid condition", actual.verify(actual.getCondition(), MESSAGE.getBytes()));
-=======
-        = TestFulfillmentFactory.constructRsaSha256Fulfillment(rsaKeyPair);
     assertTrue("Invalid condition", actual.verify(actual.getDerivedCondition(), MESSAGE.getBytes()));
->>>>>>> f36ac3c3
   }
 
   @Test
@@ -99,7 +94,7 @@
     } catch (NoSuchAlgorithmException | SignatureException | InvalidKeyException e) {
       throw new RuntimeException(e);
     }
-    assertTrue("Invalid condition", actual.verify(actual.getCondition()));
+    assertTrue("Invalid condition", actual.verify(actual.getDerivedCondition()));
   }
 
   @Test
